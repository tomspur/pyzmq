--- conflicted
+++ resolved
@@ -38,11 +38,8 @@
 #-----------------------------------------------------------------------------
 
 class TestCommand(Command):
-<<<<<<< HEAD
-=======
     """Custom distutils command to run the test suite."""
 
->>>>>>> 8d32972b
     user_options = [ ]
 
     def initialize_options(self):
@@ -52,17 +49,9 @@
         pass
 
     def run(self):
-<<<<<<< HEAD
-        '''
-        Finds all the tests modules in zmq/tests/, and runs them.
-        '''
-        testfiles = [ ]
-        for t in glob(pjoin(self._dir, 'zmq/tests', '*.py')):
-=======
         """Finds all the tests modules in zmq/tests/, and runs them."""
         testfiles = [ ]
         for t in glob(pjoin(self._dir, 'zmq', 'tests', '*.py')):
->>>>>>> 8d32972b
             if not t.endswith('__init__.py'):
                 testfiles.append('.'.join(
                     ['zmq.tests', splitext(basename(t))[0]])
@@ -73,11 +62,8 @@
 
 
 class CleanCommand(Command):
-<<<<<<< HEAD
-=======
     """Custom distutils command to clean the .so and .pyc files."""
 
->>>>>>> 8d32972b
     user_options = [ ]
 
     def initialize_options(self):
@@ -102,10 +88,7 @@
 #-----------------------------------------------------------------------------
 
 cmdclass = {'test':TestCommand, 'clean':CleanCommand }
-<<<<<<< HEAD
-=======
 
->>>>>>> 8d32972b
 try:
     from Cython.Distutils import build_ext
 except ImportError:
