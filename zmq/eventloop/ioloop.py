#
# Copyright 2009 Facebook
#
# Licensed under the Apache License, Version 2.0 (the "License"); you may
# not use this file except in compliance with the License. You may obtain
# a copy of the License at
#
#     http://www.apache.org/licenses/LICENSE-2.0
#
# Unless required by applicable law or agreed to in writing, software
# distributed under the License is distributed on an "AS IS" BASIS, WITHOUT
# WARRANTIES OR CONDITIONS OF ANY KIND, either express or implied. See the
# License for the specific language governing permissions and limitations
# under the License.

"""A level-triggered I/O loop for non-blocking sockets."""

import bisect
import errno
import os
import logging
import time
import traceback

try:
    import signal
except ImportError:
    signal = None

try:
    import fcntl
except ImportError:
    if os.name == 'nt':
        import win32_support
        import win32_support as fcntl
    else:
        raise

from zmq import (
    Poller,
    POLLIN, POLLOUT, POLLERR,
    ZMQError, ETERM
)

class IOLoop(object):
    """A level-triggered I/O loop.

    We use epoll if it is available, or else we fall back on select(). If
    you are implementing a system that needs to handle 1000s of simultaneous
    connections, you should use Linux and either compile our epoll module or
    use Python 2.6+ to get epoll support.

    Example usage for a simple TCP server:

        import errno
        import functools
        import ioloop
        import socket

        def connection_ready(sock, fd, events):
            while True:
                try:
                    connection, address = sock.accept()
                except socket.error, e:
                    if e[0] not in (errno.EWOULDBLOCK, errno.EAGAIN):
                        raise
                    return
                connection.setblocking(0)
                handle_connection(connection, address)

        sock = socket.socket(socket.AF_INET, socket.SOCK_STREAM, 0)
        sock.setsockopt(socket.SOL_SOCKET, socket.SO_REUSEADDR, 1)
        sock.setblocking(0)
        sock.bind(("", port))
        sock.listen(128)

        io_loop = ioloop.IOLoop.instance()
        callback = functools.partial(connection_ready, sock)
        io_loop.add_handler(sock.fileno(), callback, io_loop.READ)
        io_loop.start()

    """
    # Use the zmq events masks
    NONE = 0
    READ = POLLIN
    WRITE = POLLOUT
    ERROR = POLLERR

    def __init__(self, impl=None):
        self._impl = impl or Poller()
        if hasattr(self._impl, 'fileno'):
            self._set_close_exec(self._impl.fileno())
        self._handlers = {}
        self._events = {}
        self._callbacks = set()
        self._timeouts = []
        self._running = False
        self._stopped = False
        self._blocking_log_threshold = None

        # Create a pipe that we send bogus data to when we want to wake
        # the I/O loop when it is idle
        if os.name != 'nt':
            r, w = os.pipe()
            self._set_nonblocking(r)
            self._set_nonblocking(w)
            self._set_close_exec(r)
            self._set_close_exec(w)
            self._waker_reader = os.fdopen(r, "r", 0)
            self._waker_writer = os.fdopen(w, "w", 0)
        else:
            self._waker_reader = self._waker_writer = win32_support.Pipe()
            r = self._waker_writer.reader_fd
        self.add_handler(r, self._read_waker, self.READ)

    @classmethod
    def instance(cls):
        """Returns a global IOLoop instance.

        Most single-threaded applications have a single, global IOLoop.
        Use this method instead of passing around IOLoop instances
        throughout your code.

        A common pattern for classes that depend on IOLoops is to use
        a default argument to enable programs with multiple IOLoops
        but not require the argument for simpler applications:

            class MyClass(object):
                def __init__(self, io_loop=None):
                    self.io_loop = io_loop or IOLoop.instance()
        """
        if not hasattr(cls, "_instance"):
            cls._instance = cls()
        return cls._instance

    @classmethod
    def initialized(cls):
        return hasattr(cls, "_instance")

    def add_handler(self, fd, handler, events):
        """Registers the given handler to receive the given events for fd."""
        self._handlers[fd] = handler
        self._impl.register(fd, events | self.ERROR)

    def update_handler(self, fd, events):
        """Changes the events we listen for fd."""
        self._impl.modify(fd, events | self.ERROR)

    def remove_handler(self, fd):
        """Stop listening for events on fd."""
        self._handlers.pop(fd, None)
        self._events.pop(fd, None)
        try:
            self._impl.unregister(fd)
        except (OSError, IOError):
            logging.debug("Error deleting fd from IOLoop", exc_info=True)

    def set_blocking_log_threshold(self, s):
        """Logs a stack trace if the ioloop is blocked for more than s seconds.
        Pass None to disable.  Requires python 2.6 on a unixy platform.
        """
        if not hasattr(signal, "setitimer"):
            logging.error("set_blocking_log_threshold requires a signal module "
                       "with the setitimer method")
            return
        self._blocking_log_threshold = s
        if s is not None:
            signal.signal(signal.SIGALRM, self._handle_alarm)

    def _handle_alarm(self, signal, frame):
        logging.warning('IOLoop blocked for %f seconds in\n%s',
                     self._blocking_log_threshold,
                     ''.join(traceback.format_stack(frame)))

    def start(self):
        """Starts the I/O loop.

        The loop will run until one of the I/O handlers calls stop(), which
        will make the loop stop after the current event iteration completes.
        """
        if self._stopped:
            self._stopped = False
            return
        self._running = True
        while True:
            # Never use an infinite timeout here - it can stall epoll
            # In pyzmq, we need to multiply the timeout by 1000 because
            # the poll interface in pyzmq that is used here takes the timeout
            # in ms. The value of 0.2 that exists in tornado is in seconds.
            poll_timeout = 0.2*1000

            # Prevent IO event starvation by delaying new callbacks
            # to the next iteration of the event loop.
            callbacks = list(self._callbacks)
            for callback in callbacks:
                # A callback can add or remove other callbacks
                if callback in self._callbacks:
                    self._callbacks.remove(callback)
                    self._run_callback(callback)

            if self._callbacks:
                poll_timeout = 0.0
            

            if self._timeouts:
                now = time.time()
                while self._timeouts and self._timeouts[0].deadline <= now:
                    timeout = self._timeouts.pop(0)
                    self._run_callback(timeout.callback)
                if self._timeouts:
                    milliseconds = self._timeouts[0].deadline - now
<<<<<<< HEAD
                    poll_timeout = min(1000*milliseconds, poll_timeout)
=======
                    poll_timeout = min(milliseconds*1000, poll_timeout)
>>>>>>> e4f4a443

            if not self._running:
                break

            if self._blocking_log_threshold is not None:
                # clear alarm so it doesn't fire while poll is waiting for
                # events.
                signal.setitimer(signal.ITIMER_REAL, 0, 0)

            try:
                event_pairs = self._impl.poll(poll_timeout)
            except ZMQError, e:
                if e.errno == ETERM:
                    # This happens when the zmq Context is closed; we should just exit.
                    self._running = False
                    self._stopped = True
                    break
                else:
                    raise
            except Exception, e:
                if hasattr(e, 'errno') and e.errno == errno.EINTR:
                    logging.warning("Interrupted system call", exc_info=1)
                    continue
                else:
                    raise

            if self._blocking_log_threshold is not None:
                signal.setitimer(signal.ITIMER_REAL,
                                 self._blocking_log_threshold, 0)

            # Pop one fd at a time from the set of pending fds and run
            # its handler. Since that handler may perform actions on
            # other file descriptors, there may be reentrant calls to
            # this IOLoop that update self._events
            self._events.update(event_pairs)
            while self._events:
                fd, events = self._events.popitem()
                try:
                    self._handlers[fd](fd, events)
                except (KeyboardInterrupt, SystemExit):
                    raise
                except (OSError, IOError), e:
                    if e[0] == errno.EPIPE:
                        # Happens when the client closes the connection
                        pass
                    else:
                        logging.error("Exception in I/O handler for fd %s",
                                      fd, exc_info=True)
                except:
                    logging.error("Exception in I/O handler for fd %s",
                                  fd, exc_info=True)
        # reset the stopped flag so another start/stop pair can be issued
        self._stopped = False
        if self._blocking_log_threshold is not None:
            signal.setitimer(signal.ITIMER_REAL, 0, 0)

    def stop(self):
        """Stop the loop after the current event loop iteration is complete.
        If the event loop is not currently running, the next call to start()
        will return immediately.

        To use asynchronous methods from otherwise-synchronous code (such as
        unit tests), you can start and stop the event loop like this:
          ioloop = IOLoop()
          async_method(ioloop=ioloop, callback=ioloop.stop)
          ioloop.start()
        ioloop.start() will return after async_method has run its callback,
        whether that callback was invoked before or after ioloop.start.
        """
        self._running = False
        self._stopped = True
        self._wake()

    def running(self):
        """Returns true if this IOLoop is currently running."""
        return self._running

    def add_timeout(self, deadline, callback):
        """Calls the given callback at the time deadline from the I/O loop."""
        timeout = _Timeout(deadline, callback)
        bisect.insort(self._timeouts, timeout)
        return timeout

    def remove_timeout(self, timeout):
        self._timeouts.remove(timeout)

    def add_callback(self, callback):
        """Calls the given callback on the next I/O loop iteration.

        This is thread safe because set.add is an atomic operation. The rest
        of the API is not thread safe.
        """
        self._callbacks.add(callback)
        self._wake()

    def remove_callback(self, callback):
        """Removes the given callback from the next I/O loop iteration."""
        self._callbacks.remove(callback)

    def _wake(self):
        try:
            self._waker_writer.write("x")
        except IOError:
            pass

    def _run_callback(self, callback):
        try:
            callback()
        except (KeyboardInterrupt, SystemExit):
            raise
        except:
            self.handle_callback_exception(callback)

    def handle_callback_exception(self, callback):
        """This method is called whenever a callback run by the IOLoop
        throws an exception.

        By default simply logs the exception as an error.  Subclasses
        may override this method to customize reporting of exceptions.

        The exception itself is not passed explicitly, but is available
        in sys.exc_info.
        """
        logging.error("Exception in callback %r", callback, exc_info=True)

    def _read_waker(self, fd, events):
        try:
            while True:
                self._waker_reader.read()
        except IOError:
            pass

    def _set_nonblocking(self, fd):
        flags = fcntl.fcntl(fd, fcntl.F_GETFL)
        fcntl.fcntl(fd, fcntl.F_SETFL, flags | os.O_NONBLOCK)

    def _set_close_exec(self, fd):
        flags = fcntl.fcntl(fd, fcntl.F_GETFD)
        fcntl.fcntl(fd, fcntl.F_SETFD, flags | fcntl.FD_CLOEXEC)


class _Timeout(object):
    """An IOLoop timeout, a UNIX timestamp and a callback"""

    # Reduce memory overhead when there are lots of pending callbacks
    __slots__ = ['deadline', 'callback']

    def __init__(self, deadline, callback):
        self.deadline = deadline
        self.callback = callback

    def __cmp__(self, other):
        return cmp((self.deadline, id(self.callback)),
                   (other.deadline, id(other.callback)))


class PeriodicCallback(object):
    """Schedules the given callback to be called periodically.

    The callback is called every callback_time milliseconds.
    """
    def __init__(self, callback, callback_time, io_loop=None):
        self.callback = callback
        self.callback_time = callback_time
        self.io_loop = io_loop or IOLoop.instance()
        self._running = True

    def start(self):
        timeout = time.time() + self.callback_time / 1000.0
        self.io_loop.add_timeout(timeout, self._run)

    def stop(self):
        self._running = False

    def _run(self):
        if not self._running: return
        try:
            self.callback()
        except (KeyboardInterrupt, SystemExit):
            raise
        except:
            logging.error("Error in periodic callback", exc_info=True)
        self.start()

class DelayedCallback(PeriodicCallback):
    """Schedules the given callback to be called once.

    The callback is called after the object is created by callback_time milliseconds.
    """
    
    def _run(self):
        PeriodicCallback._run(self)
        self.stop()<|MERGE_RESOLUTION|>--- conflicted
+++ resolved
@@ -209,11 +209,7 @@
                     self._run_callback(timeout.callback)
                 if self._timeouts:
                     milliseconds = self._timeouts[0].deadline - now
-<<<<<<< HEAD
                     poll_timeout = min(1000*milliseconds, poll_timeout)
-=======
-                    poll_timeout = min(milliseconds*1000, poll_timeout)
->>>>>>> e4f4a443
 
             if not self._running:
                 break
